--- conflicted
+++ resolved
@@ -6,12 +6,8 @@
 
 import torchinfo
 
-<<<<<<< HEAD
+sys.path.append("../" + os.path.dirname(os.path.realpath(__file__)))
 from scripts.GradCAM1D import GradCAM as GradCAM1D  
-=======
-sys.path.append("../" + os.path.dirname(os.path.realpath(__file__)))
-
->>>>>>> 456ae79e
 from TCN.TCN.tcn import TCN_DimensionalityReduced
 
 import numpy as np
