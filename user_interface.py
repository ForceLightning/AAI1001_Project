--- conflicted
+++ resolved
@@ -168,17 +168,10 @@
     proba *= 100
     
     text_prediction.delete(1.0, tk.END)
-<<<<<<< HEAD
-    text_prediction.insert(tk.END, f"Heartbeat {index + 1}  of {len(dataset)}. \n") 
-    text_prediction.insert(tk.END, f"This heartbeat was predicted to have contained : {label}-type heartbeats, at a {proba:.2f}% confidence.")
-
-
-=======
     text_prediction.insert(tk.END, f"Heartbeat {index + 1} of {len(dataset)}.\n") 
     text_prediction.insert(tk.END, f"This heartbeat was predicted to be {label}, with a {proba:.2f}% confidence.")
 
 
->>>>>>> c81e868a
 def plot_graph():
     #change to results page and update it
     toggle_layout()   
@@ -321,10 +314,5 @@
     model, target_layer = model_load(model_path=file_name)
     
     #tkinter main loop
-<<<<<<< HEAD
-    window.mainloop()
     window.protocol("WM_DELETE_WINDOW", lambda root=window:root.destroy())
-=======
-    window.protocol("WM_DELETE_WINDOW", lambda root=window:root.destroy())
-    window.mainloop()
->>>>>>> c81e868a
+    window.mainloop()