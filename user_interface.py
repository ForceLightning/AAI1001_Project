--- conflicted
+++ resolved
@@ -153,17 +153,13 @@
     return_btn = tk.Button(pred_holder, text="Return", command=toggle_layout)
     #return_btn.pack()
     return_btn.grid(row=3,column=0)
-<<<<<<< HEAD
-
-    return graph_frame, text_prediction
-=======
 
     return graph_frame, text_prediction
 
 def update_layout_2(index):
     #update graph_frame 
+    fig, ax = plt.subplots()
     plt.close("all")
-    fig, ax = plt.subplots()
     plot_explainability(dataset[index], model_outputs["cams"][index], fig, ax)
 
     for widget in graph_frame.winfo_children():
@@ -173,6 +169,7 @@
     canvas.draw()
     canvas.get_tk_widget().pack(fill=tk.BOTH, expand=True)
 
+    #update text_prediction
     pred = model_outputs["preds"][index]
     label = one_hot_decode(pred)
     proba = model_outputs["probas"][index][pred]
@@ -182,27 +179,8 @@
     text_prediction.delete(1.0, tk.END)
     text_prediction.insert(tk.END, f"Heartbeat {index} out of {len(dataset)}.") #x = max value of dataset
     text_prediction.insert(tk.END, f"Your heartbeat was predicted to have contained : {label}-type heartbeats, at a {proba:.2f}% confidence.")
->>>>>>> 42792c9a
-
-def update_layout_2(index):
-    #update graph_frame 
-    fig, ax = plt.subplots()
-    plot_explainability(dataset[index], cam[index], fig, ax)
-
-<<<<<<< HEAD
-    canvas = FigureCanvasTkAgg(fig, master=graph_frame)
-    canvas.draw()
-    canvas.get_tk_widget().pack(fill=tk.BOTH, expand=True)
-
-    #update text_prediction
-    text_prediction.delete(1.0, tk.END)
-    text_prediction.insert(tk.END, f"Heartbeat {index} out of {0}.") #x = max value of dataset
-    text_prediction.insert(tk.END, "Your heartbeat was predicted to have contained : {}-type heartbeats, at a {}% confidence.".format(
-        "REPLACE THIS WITH PREDICTED HEARTBEAT", "arbitrary number"))
-
-
-=======
->>>>>>> 42792c9a
+
+
 def plot_graph(proba, pred, cam): #TODO: change according maybe
     # * Possibly take in 2 numpy.ndarray rather than just
     # * data (for the heartbeat and the cam)
@@ -233,11 +211,7 @@
     
     # Possibly use the following line to plot the graph, TODO: not finished, stuck on plat_explainability
     #fig_explain, ax_explain = plt.subplots()
-<<<<<<< HEAD
-    plot_explainability(dataset[i_index], cam, fig, ax)
-=======
     plot_explainability(dataset[i_index], cam[i_index], fig, ax)
->>>>>>> 42792c9a
     #canvas_explain = FigureCanvasTkAgg(fig_explain, master=graph_explain_frame)
     #canvas_explain.get_tk_widget().pack(fill=tk.BOTH, expand=True)
     # see below for the function definition
@@ -268,8 +242,6 @@
     #ax.set_xlabel('Amplitude')
     #ax.set_ylabel('Time')
     #ax.set_title('Electrocardiogram Results')
-<<<<<<< HEAD
-=======
     
     pred = model_outputs["preds"][i_index]
     label = one_hot_decode(pred)
@@ -280,7 +252,6 @@
     text_prediction.delete(1.0, tk.END)
     text_prediction.insert(tk.END, f"Heartbeat {i_index} out of {len(dataset)}.") #x = max value of dataset
     text_prediction.insert(tk.END, f"Your heartbeat was predicted to have contained : {label}-type heartbeats, at a {proba:.2f}% confidence.")
->>>>>>> 42792c9a
 
     #???? maybe no need
     for widget in graph_frame.winfo_children():
@@ -362,15 +333,13 @@
 
     #calling predict and getting results
     proba, pred, cam = model_predict(model, target_layer)
-<<<<<<< HEAD
-=======
+    
     global model_outputs
     model_outputs = {
         "probas": proba,
         "preds": pred,
         "cams": cam
     }
->>>>>>> 42792c9a
 
     #plot graph
     plot_graph(proba, pred, cam)
